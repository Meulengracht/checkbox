--- conflicted
+++ resolved
@@ -48,10 +48,7 @@
 # https://www.sphinx-doc.org/en/master/usage/configuration.html#general-configuration
 
 extensions = [
-<<<<<<< HEAD
-=======
     "sphinxcontrib.mermaid",
->>>>>>> cd531452
     "sphinx_design",
     "sphinx_tabs.tabs",
     "sphinx_reredirects",
@@ -62,11 +59,8 @@
     "sphinx_copybutton",
     "sphinxext.opengraph",
     "myst_parser",
-<<<<<<< HEAD
     "sphinx.ext.todo",
-=======
     "sphinx-jsonschema",
->>>>>>> cd531452
 ]
 
 myst_enable_extensions = ["substitution", "deflist"]
