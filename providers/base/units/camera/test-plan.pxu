--- conflicted
+++ resolved
@@ -35,14 +35,9 @@
 _description: Camera tests (automated)
 include:
  camera/detect                                     certification-status=blocker
-<<<<<<< HEAD
  camera/multiple-resolution-images_name              certification-status=blocker
  camera/camera-quality_name                          certification-status=non-blocker
-=======
- camera/multiple-resolution-images_.*              certification-status=blocker
- camera/camera-quality_.*                          certification-status=non-blocker
- camera/camera-quality-image_.*                    certification-status=non-blocker
->>>>>>> 4c58a143
+ camera/camera-quality-image_name                    certification-status=non-blocker
 bootstrap_include:
  device
 
@@ -74,14 +69,9 @@
 _description: Camera tests After Suspend (automated)
 include:
  after-suspend-camera/detect                                     certification-status=blocker
-<<<<<<< HEAD
  camera/multiple-resolution-images_name              certification-status=blocker
- camera/camera-quality_name                           certification-status=non-blocker
-=======
- after-suspend-camera/multiple-resolution-images_.*              certification-status=blocker
- after-suspend-camera/camera-quality_.*                          certification-status=non-blocker
- after-suspend-camera/camera-quality-image_.*                    certification-status=non-blocker 
->>>>>>> 4c58a143
+ camera/camera-quality_name                          certification-status=non-blocker
+ after-suspend-camera/camera-quality-image_name      certification-status=non-blocker 
 bootstrap_include:
  device
 
