id: disk-cert-manual
unit: test plan
_name: Disk tests (manual)
_description: Disk tests (manual)
include:
    disk/detect                                certification-status=blocker
    disk/hdd-parking                           certification-status=non-blocker

id: disk-cert-automated
unit: test plan
_name: Disk tests (automated)
_description: Disk tests (automated)
include:
    disk/detect                                certification-status=blocker
<<<<<<< HEAD
    disk/stats_name
    disk/read_performance_name                   certification-status=blocker
    disk/storage_device_name                     certification-status=blocker
    benchmarks/disk/hdparm-read_name
    benchmarks/disk/hdparm-cache-read_name
    disk/apste_support_on_name
=======
    disk/stats_.*
    disk/read_performance_.*                   certification-status=blocker
    disk/storage_device_.*                     certification-status=blocker
    benchmarks/disk/hdparm-read_.*
    benchmarks/disk/hdparm-cache-read_.*
    disk/apste_support_on_.*
    disk/check-software-raid
>>>>>>> 4c58a143

id: after-suspend-disk-cert-automated
unit: test plan
_name: Disk tests after suspend (automated)
_description: Disk tests after suspend (automated)
include:
    after-suspend-disk/detect                                certification-status=blocker
    disk/stats_name
    disk/read_performance_name                   certification-status=blocker
    disk/storage_device_name                     certification-status=blocker
    benchmarks/disk/hdparm-read_name
    benchmarks/disk/hdparm-cache-read_name
    disk/apste_support_on_name

id: disk-cert-blockers
unit: test plan
_name: Disk tests (certification blockers only)
_description: Disk tests (certification blockers only)
include:
    disk/detect                                certification-status=blocker
    disk/read_performance_name                   certification-status=blocker
    disk/storage_device_name                     certification-status=blocker

id: disk-full
unit: test plan
_name: Disks tests
_description: QA disk tests for Ubuntu Core devices
include:
nested_part:
    disk-automated

id: disk-manual
unit: test plan
_name: Manual disks tests
_description: Manual QA disk tests for Ubuntu Core devices
include:

id: disk-automated
unit: test plan
_name: Automated disk tests
_description: Automated disk tests for Ubuntu Core devices
estimated_duration: 1h30m
include:
    disk/detect
<<<<<<< HEAD
    disk/stats_name
    disk/read_performance_name
    disk/storage_device_name
=======
    disk/stats_.*
    disk/read_performance_.*
    disk/storage_device_.*
    disk/check-software-raid
>>>>>>> 4c58a143
bootstrap_include:
    device

id: server-disk
unit: test plan
_name: Server Disk Tests
_Description: AUtomated disk tests for Ubuntu Server
include:
    disk/detect                                certification-status=blocker
    disk/stats_name                              certification-status=blocker
    disk/read_performance_name                   certification-status=blocker
    disk/smart_name                              certification-status=non-blocker
    disk/fstrim_name                             certification-status=non-blocker
    disk/disk_stress_ng_name                     certification-status=blocker
    disk/disk_cpu_load_name                      certification-status=blocker<|MERGE_RESOLUTION|>--- conflicted
+++ resolved
@@ -12,22 +12,13 @@
 _description: Disk tests (automated)
 include:
     disk/detect                                certification-status=blocker
-<<<<<<< HEAD
     disk/stats_name
     disk/read_performance_name                   certification-status=blocker
     disk/storage_device_name                     certification-status=blocker
     benchmarks/disk/hdparm-read_name
     benchmarks/disk/hdparm-cache-read_name
     disk/apste_support_on_name
-=======
-    disk/stats_.*
-    disk/read_performance_.*                   certification-status=blocker
-    disk/storage_device_.*                     certification-status=blocker
-    benchmarks/disk/hdparm-read_.*
-    benchmarks/disk/hdparm-cache-read_.*
-    disk/apste_support_on_.*
     disk/check-software-raid
->>>>>>> 4c58a143
 
 id: after-suspend-disk-cert-automated
 unit: test plan
@@ -72,16 +63,10 @@
 estimated_duration: 1h30m
 include:
     disk/detect
-<<<<<<< HEAD
     disk/stats_name
     disk/read_performance_name
     disk/storage_device_name
-=======
-    disk/stats_.*
-    disk/read_performance_.*
-    disk/storage_device_.*
     disk/check-software-raid
->>>>>>> 4c58a143
 bootstrap_include:
     device
 
