--- conflicted
+++ resolved
@@ -74,7 +74,6 @@
       Was the desktop displayed correctly on both screens?
  EOF
 
-<<<<<<< HEAD
 id: monitor/generator_svideo
 _description: Job generator for S-VIDEO port test
 _summary: Job generator for S-VIDEO port test
@@ -93,36 +92,6 @@
   VERIFICATION:
       Was the desktop displayed correctly on both screens?
  EOF
-=======
-plugin: manual
-id: monitor/thunderbolt
-imports: from 2013.com.canonical.plainbox import manifest
-requires: manifest.has_thunderbolt == 'True'
-_summary: Display connected via Thunderbolt
-_description:
- PURPOSE:
-     This test will check your Thunderbolt port as a monitor interconnect.
- STEPS:
-     1. Connect a display (if not already connected) to the Thunderbolt port on
-        your system
-     2. Switch display modes between in your Display Settings, check if it can be
-        set to mirrored, extended, displayed on external or onboard only
- VERIFICATION:
-     Was the desktop displayed correctly on the Thunderbolt-connected screen in
-     every mode?
-
-plugin: manual
-id: monitor/svideo
-requires: display.svideo == 'supported'
-_description:
- PURPOSE:
-     This test will check your S-VIDEO port.
- STEPS:
-     Skip this test if your system does not have a S-VIDEO port.
-     1. Connect a display (if not already connected) to the S-VIDEO port on your system
- VERIFICATION:
-     Was the desktop displayed correctly on both screens?
->>>>>>> 01c62b1c
 
 id: monitor/generator_rca
 _description: Job generator for RCA port test
@@ -205,3 +174,20 @@
   VERIFICATION:
       Was your screen dimmed approximately to half of the maximum brightness?
 EOF
+
+plugin: manual
+id: monitor/thunderbolt
+imports: from 2013.com.canonical.plainbox import manifest
+requires: manifest.has_thunderbolt == 'True'
+_summary: Display connected via Thunderbolt
+_description:
+ PURPOSE:
+     This test will check your Thunderbolt port as a monitor interconnect.
+ STEPS:
+     1. Connect a display (if not already connected) to the Thunderbolt port on
+        your system
+     2. Switch display modes between in your Display Settings, check if it can be
+        set to mirrored, extended, displayed on external or onboard only
+ VERIFICATION:
+     Was the desktop displayed correctly on the Thunderbolt-connected screen in
+     every mode?
